--- conflicted
+++ resolved
@@ -1,15 +1,8 @@
 PODS:
-<<<<<<< HEAD
-  - Realm (2.3.0):
-    - Realm/Headers (= 2.3.0)
-  - Realm/Headers (2.3.0)
-  - RealmLoginKit (0.0.11):
-=======
   - Realm (2.4.4):
     - Realm/Headers (= 2.4.4)
   - Realm/Headers (2.4.4)
-  - RealmLoginKit (0.0.7):
->>>>>>> ad5d6bcf
+  - RealmLoginKit (0.0.11):
     - Realm
     - TORoundedTableView
   - TORoundedTableView (0.0.3)
@@ -19,13 +12,8 @@
   - RealmLoginKit
 
 SPEC CHECKSUMS:
-<<<<<<< HEAD
-  Realm: 69d7de9aa569a11eed490aaabc8f2109e3985ecf
+  Realm: 5a280a1f5a9a3c267bebf4f41ee47911137703d7
   RealmLoginKit: 3a1b3614e43e1b8553d032fcdfbe2f1280d0860c
-=======
-  Realm: 5a280a1f5a9a3c267bebf4f41ee47911137703d7
-  RealmLoginKit: e6b9cd0722b9ab51ee7930e496c6db3654f8e7aa
->>>>>>> ad5d6bcf
   TORoundedTableView: 4155565233135d81d6626a0c4ecfba27991cf2b1
 
 PODFILE CHECKSUM: b38f68297708669f31f58c893995f54babdad3fc
